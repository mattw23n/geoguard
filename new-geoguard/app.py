--- conflicted
+++ resolved
@@ -338,7 +338,6 @@
         else:
             st.code(trd if trd else "None")
 
-<<<<<<< HEAD
 def render_settings_view():
     """Renders the page for managing legal rules."""
     st.title("⚙️ Settings: Manage Legal Rules")
@@ -419,7 +418,7 @@
                         st.success(f"🗑️ Rule '{rule['id']}' deleted.")
                         st.cache_data.clear() # Clear the legal index cache
                         st.rerun()
-=======
+
 def render_audit_tab(audit: dict, key_prefix: str = "audit") -> None:
     audit = audit or {}
     st.subheader("📑 Audit Details")
@@ -457,7 +456,6 @@
         if snap_context:
             with st.expander(f"📚 Context Snapshot{zws}{aid}", expanded=False):
                 st.code(snap_context)
->>>>>>> bf332954
 
 # ==============================================================================
 #                           RENDER BATCH UPLOAD VIEW
